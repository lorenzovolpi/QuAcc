debug_conf: &debug_conf
  global:
    METRICS: 
      - acc
    OUT_DIR_NAME: output/debug
    DATASET_N_PREVS: 9
    COMP_ESTIMATORS:
      # - bin_sld_lr
      # - mul_sld_lr
      # - m3w_sld_lr
      # - d_bin_sld_lr
      # - d_mul_sld_lr
      # - d_m3w_sld_lr
      # - d_bin_sld_rbf
      # - d_mul_sld_rbf
      # - d_m3w_sld_rbf
      # - bin_kde_lr
      # - mul_kde_lr
      # - m3w_kde_lr
      # - d_bin_kde_lr
      # - d_mul_kde_lr
      # - d_m3w_kde_lr
      # - d_bin_kde_rbf
      # - d_mul_kde_rbf
      # - d_m3w_kde_rbf
      # - mandoline
      - bin_sld_lr_is
      - mul_sld_lr_is
      - m3w_sld_lr_is
      - rca
      - rca_star
      - doc
      - atc_mc
    N_JOBS: -2

  confs:
    - DATASET_NAME: imdb
    - DATASET_NAME: rcv1
      DATASET_TARGET: CCAT
  other_confs:
    - DATASET_NAME: twitter_gasp
    - DATASET_NAME: rcv1
      DATASET_TARGET: CCAT

test_conf: &test_conf
  global:
    METRICS: 
      - acc
      - f1
    OUT_DIR_NAME: output/test
    DATASET_N_PREVS: 9
    COMP_ESTIMATORS:
      - cross
      - cross2
      - bin_sld_lr
      - mul_sld_lr
      - m3w_sld_lr
      - bin_sld_lr_is
      - mul_sld_lr_is
      - m3w_sld_lr_is
      - doc 
      - atc_mc
    N_JOBS: -2

  confs:
    - DATASET_NAME: imdb
    - DATASET_NAME: rcv1
      DATASET_TARGET: CCAT
  other_confs:
    - DATASET_NAME: twitter_gasp
      
main:
  confs: &main_confs
    - DATASET_NAME: rcv1
      DATASET_TARGET: GCAT
    - DATASET_NAME: rcv1
      DATASET_TARGET: MCAT
  other_confs:
    - DATASET_NAME: imdb
    - DATASET_NAME: rcv1
      DATASET_TARGET: CCAT

sld_lr_conf: &sld_lr_conf

  global:
    METRICS: 
      - acc
      - f1
    OUT_DIR_NAME: output/sld_lr
    DATASET_N_PREVS: 9
    N_JOBS: -2
    COMP_ESTIMATORS:
      - bin_sld_lr
      - mul_sld_lr
      - m3w_sld_lr
      - bin_sld_lr_c
      - mul_sld_lr_c
      - m3w_sld_lr_c
      - bin_sld_lr_mc
      - mul_sld_lr_mc
      - m3w_sld_lr_mc
      - bin_sld_lr_ne
      - mul_sld_lr_ne
      - m3w_sld_lr_ne
      - bin_sld_lr_is
      - mul_sld_lr_is
      - m3w_sld_lr_is
      - bin_sld_lr_a
      - mul_sld_lr_a
      - m3w_sld_lr_a
      - bin_sld_lr_gs
      - mul_sld_lr_gs
      - m3w_sld_lr_gs
      - doc
      - atc_mc

  confs: *main_confs
  confs_next:
    - DATASET_NAME: imdb
    - DATASET_NAME: twitter_gasp
    - DATASET_NAME: rcv1
      DATASET_TARGET: CCAT
    - DATASET_NAME: rcv1
      DATASET_TARGET: GCAT
    - DATASET_NAME: rcv1
      DATASET_TARGET: MCAT
    - DATASET_NAME: cifar10
      DATASET_TARGET: dog

d_sld_lr_conf: &d_sld_lr_conf

  global:
    METRICS: 
      - acc
      - f1
    OUT_DIR_NAME: output/d_sld_lr
    DATASET_N_PREVS: 9
    N_JOBS: -2
    COMP_ESTIMATORS:
      - d_bin_sld_lr
      - d_mul_sld_lr
      - d_m3w_sld_lr
      - d_bin_sld_lr_c
      - d_mul_sld_lr_c
      - d_m3w_sld_lr_c
      - d_bin_sld_lr_mc
      - d_mul_sld_lr_mc
      - d_m3w_sld_lr_mc
      - d_bin_sld_lr_ne
      - d_mul_sld_lr_ne
      - d_m3w_sld_lr_ne
      - d_bin_sld_lr_is
      - d_mul_sld_lr_is
      - d_m3w_sld_lr_is
      - d_bin_sld_lr_a
      - d_mul_sld_lr_a
      - d_m3w_sld_lr_a
      - d_bin_sld_lr_gs
      - d_mul_sld_lr_gs
      - d_m3w_sld_lr_gs
      - doc
      - atc_mc

  confs: *main_confs
  confs_next:
    - DATASET_NAME: rcv1
      DATASET_TARGET: CCAT
    - DATASET_NAME: imdb
    - DATASET_NAME: twitter_gasp
    - DATASET_NAME: rcv1
      DATASET_TARGET: GCAT
    - DATASET_NAME: rcv1
      DATASET_TARGET: MCAT
    - DATASET_NAME: cifar10
      DATASET_TARGET: dog

d_sld_rbf_conf: &d_sld_rbf_conf

  global:
    METRICS: 
      - acc
      - f1
    OUT_DIR_NAME: output/d_sld_rbf
    DATASET_N_PREVS: 9
    N_JOBS: -2
    COMP_ESTIMATORS:
      - d_bin_sld_rbf
      - d_mul_sld_rbf
      - d_m3w_sld_rbf
      - d_bin_sld_rbf_c
      - d_mul_sld_rbf_c
      - d_m3w_sld_rbf_c
      - d_bin_sld_rbf_mc
      - d_mul_sld_rbf_mc
      - d_m3w_sld_rbf_mc
      - d_bin_sld_rbf_ne
      - d_mul_sld_rbf_ne
      - d_m3w_sld_rbf_ne
      - d_bin_sld_rbf_is
      - d_mul_sld_rbf_is
      - d_m3w_sld_rbf_is
      - d_bin_sld_rbf_a
      - d_mul_sld_rbf_a
      - d_m3w_sld_rbf_a
      - d_bin_sld_rbf_gs
      - d_mul_sld_rbf_gs
      - d_m3w_sld_rbf_gs
      - doc
      - atc_mc

  confs: *main_confs
  confs_next:
    - DATASET_NAME: imdb
    - DATASET_NAME: twitter_gasp
    - DATASET_NAME: rcv1
      DATASET_TARGET: CCAT
    - DATASET_NAME: rcv1
      DATASET_TARGET: GCAT
    - DATASET_NAME: rcv1
      DATASET_TARGET: MCAT
    - DATASET_NAME: cifar10
      DATASET_TARGET: dog

kde_lr_conf: &kde_lr_conf
  global:
    METRICS: 
      - acc
      - f1
    OUT_DIR_NAME: output/kde_lr
    DATASET_N_PREVS: 9
    COMP_ESTIMATORS:
      - bin_kde_lr
      - mul_kde_lr
      - m3w_kde_lr
      - bin_kde_lr_c
      - mul_kde_lr_c
      - m3w_kde_lr_c
      - bin_kde_lr_mc
      - mul_kde_lr_mc
      - m3w_kde_lr_mc
      - bin_kde_lr_ne
      - mul_kde_lr_ne
      - m3w_kde_lr_ne
      - bin_kde_lr_is
      - mul_kde_lr_is
      - m3w_kde_lr_is
      - bin_kde_lr_a
      - mul_kde_lr_a
      - m3w_kde_lr_a
      - bin_kde_lr_gs
      - mul_kde_lr_gs
      - m3w_kde_lr_gs
      - doc
      - atc_mc
    N_JOBS: -2

  confs: *main_confs
  other_confs:
    - DATASET_NAME: imdb
    - DATASET_NAME: rcv1
      DATASET_TARGET: CCAT

d_kde_lr_conf: &d_kde_lr_conf
  global:
    METRICS: 
      - acc
      - f1
    OUT_DIR_NAME: output/d_kde_lr
    DATASET_N_PREVS: 9
    COMP_ESTIMATORS:
      - d_bin_kde_lr
      - d_mul_kde_lr
      - d_m3w_kde_lr
      - d_bin_kde_lr_c
      - d_mul_kde_lr_c
      - d_m3w_kde_lr_c
      - d_bin_kde_lr_mc
      - d_mul_kde_lr_mc
      - d_m3w_kde_lr_mc
      - d_bin_kde_lr_ne
      - d_mul_kde_lr_ne
      - d_m3w_kde_lr_ne
      - d_bin_kde_lr_is
      - d_mul_kde_lr_is
      - d_m3w_kde_lr_is
      - d_bin_kde_lr_a
      - d_mul_kde_lr_a
      - d_m3w_kde_lr_a
      - d_bin_kde_lr_gs
      - d_mul_kde_lr_gs
      - d_m3w_kde_lr_gs
      - doc
      - atc_mc
    N_JOBS: -2

  confs: *main_confs
  other_confs:
    - DATASET_NAME: imdb
    - DATASET_NAME: rcv1
      DATASET_TARGET: CCAT

d_kde_rbf_conf: &d_kde_rbf_conf
  global:
    METRICS: 
      - acc
      - f1
    OUT_DIR_NAME: output/d_kde_rbf
    DATASET_N_PREVS: 9
    COMP_ESTIMATORS:
      - d_bin_kde_rbf
      - d_mul_kde_rbf
      - d_m3w_kde_rbf
      - d_bin_kde_rbf_c
      - d_mul_kde_rbf_c
      - d_m3w_kde_rbf_c
      - d_bin_kde_rbf_mc
      - d_mul_kde_rbf_mc
      - d_m3w_kde_rbf_mc
      - d_bin_kde_rbf_ne
      - d_mul_kde_rbf_ne
      - d_m3w_kde_rbf_ne
      - d_bin_kde_rbf_is
      - d_mul_kde_rbf_is
      - d_m3w_kde_rbf_is
      - d_bin_kde_rbf_a
      - d_mul_kde_rbf_a
      - d_m3w_kde_rbf_a
      - d_bin_kde_rbf_gs
      - d_mul_kde_rbf_gs
      - d_m3w_kde_rbf_gs
      - doc
      - atc_mc
    N_JOBS: -2

  confs: *main_confs
  other_confs:
    - DATASET_NAME: imdb
    - DATASET_NAME: rcv1
      DATASET_TARGET: CCAT

cc_lr_conf: &cc_lr_conf
  global:
    METRICS: 
      - acc
      - f1
    OUT_DIR_NAME: output/cc_lr
    DATASET_N_PREVS: 9
    COMP_ESTIMATORS:
      # - bin_cc_lr
      # - mul_cc_lr
      # - m3w_cc_lr
      # - bin_cc_lr_c
      # - mul_cc_lr_c
      # - m3w_cc_lr_c
      # - bin_cc_lr_mc
      # - mul_cc_lr_mc
      # - m3w_cc_lr_mc
      # - bin_cc_lr_ne
      # - mul_cc_lr_ne
      # - m3w_cc_lr_ne
      # - bin_cc_lr_is
      # - mul_cc_lr_is
      # - m3w_cc_lr_is
      # - bin_cc_lr_a
      # - mul_cc_lr_a
      # - m3w_cc_lr_a
      - bin_cc_lr_gs
      - mul_cc_lr_gs
      - m3w_cc_lr_gs
    N_JOBS: -2

  confs: *main_confs
  other_confs:
    - DATASET_NAME: imdb
    - DATASET_NAME: rcv1
      DATASET_TARGET: CCAT

baselines_conf: &baselines_conf
  global:
    METRICS: 
      - acc
      - f1
    OUT_DIR_NAME: output/baselines
    DATASET_N_PREVS: 9
    COMP_ESTIMATORS:
      - doc
      - atc_mc
      - naive
      # - mandoline
      # - rca
      # - rca_star
    N_JOBS: -2

  confs: *main_confs
  other_confs:
    - DATASET_NAME: imdb
    - DATASET_NAME: rcv1
      DATASET_TARGET: CCAT

kde_lr_gs_conf: &kde_lr_gs_conf
  global:
    METRICS: 
      - acc
      - f1
    OUT_DIR_NAME: output/kde_lr_gs
    DATASET_N_PREVS: 9
    COMP_ESTIMATORS:
      - bin_kde_lr_gs
      - mul_kde_lr_gs
      - m3w_kde_lr_gs
    N_JOBS: -2

  confs: *main_confs

timing_conf: &timing_conf
  global:
    METRICS:
      - acc
      - f1
    OUT_DIR_NAME: output/timing
    DATASET_N_PREVS: 1
    COMP_ESTIMATORS:
      - bin_sld_lr_a
      - mul_sld_lr_a
      - m3w_sld_lr_a
      - bin_kde_lr_a
      - mul_kde_lr_a
      - m3w_kde_lr_a
      - doc 
      - atc_mc
      - rca
      - rca_star
      - mandoline
      - naive
    N_JOBS: 1
    PROTOCOL_REPEATS: 1

  confs: *main_confs

timing_gs_conf: &timing_gs_conf
  global:
    METRICS:
      - acc
      - f1
    OUT_DIR_NAME: output/timing_gs
    DATASET_N_PREVS: 1
    COMP_ESTIMATORS:
      - bin_sld_lr_gs
      - mul_sld_lr_gs
      - m3w_sld_lr_gs
      - bin_kde_lr_gs
      - mul_kde_lr_gs
      - m3w_kde_lr_gs
    N_JOBS: -1
    PROTOCOL_REPEATS: 1

  confs: *main_confs

<<<<<<< HEAD
exec: *d_sld_rbf_conf

=======
exec: *d_kde_lr_conf

>>>>>>> 4c6a0342
<|MERGE_RESOLUTION|>--- conflicted
+++ resolved
@@ -1,465 +1,459 @@
-debug_conf: &debug_conf
-  global:
-    METRICS: 
-      - acc
-    OUT_DIR_NAME: output/debug
-    DATASET_N_PREVS: 9
-    COMP_ESTIMATORS:
-      # - bin_sld_lr
-      # - mul_sld_lr
-      # - m3w_sld_lr
-      # - d_bin_sld_lr
-      # - d_mul_sld_lr
-      # - d_m3w_sld_lr
-      # - d_bin_sld_rbf
-      # - d_mul_sld_rbf
-      # - d_m3w_sld_rbf
-      # - bin_kde_lr
-      # - mul_kde_lr
-      # - m3w_kde_lr
-      # - d_bin_kde_lr
-      # - d_mul_kde_lr
-      # - d_m3w_kde_lr
-      # - d_bin_kde_rbf
-      # - d_mul_kde_rbf
-      # - d_m3w_kde_rbf
-      # - mandoline
-      - bin_sld_lr_is
-      - mul_sld_lr_is
-      - m3w_sld_lr_is
-      - rca
-      - rca_star
-      - doc
-      - atc_mc
-    N_JOBS: -2
-
-  confs:
-    - DATASET_NAME: imdb
-    - DATASET_NAME: rcv1
-      DATASET_TARGET: CCAT
-  other_confs:
-    - DATASET_NAME: twitter_gasp
-    - DATASET_NAME: rcv1
-      DATASET_TARGET: CCAT
-
-test_conf: &test_conf
-  global:
-    METRICS: 
-      - acc
-      - f1
-    OUT_DIR_NAME: output/test
-    DATASET_N_PREVS: 9
-    COMP_ESTIMATORS:
-      - cross
-      - cross2
-      - bin_sld_lr
-      - mul_sld_lr
-      - m3w_sld_lr
-      - bin_sld_lr_is
-      - mul_sld_lr_is
-      - m3w_sld_lr_is
-      - doc 
-      - atc_mc
-    N_JOBS: -2
-
-  confs:
-    - DATASET_NAME: imdb
-    - DATASET_NAME: rcv1
-      DATASET_TARGET: CCAT
-  other_confs:
-    - DATASET_NAME: twitter_gasp
-      
-main:
-  confs: &main_confs
-    - DATASET_NAME: rcv1
-      DATASET_TARGET: GCAT
-    - DATASET_NAME: rcv1
-      DATASET_TARGET: MCAT
-  other_confs:
-    - DATASET_NAME: imdb
-    - DATASET_NAME: rcv1
-      DATASET_TARGET: CCAT
-
-sld_lr_conf: &sld_lr_conf
-
-  global:
-    METRICS: 
-      - acc
-      - f1
-    OUT_DIR_NAME: output/sld_lr
-    DATASET_N_PREVS: 9
-    N_JOBS: -2
-    COMP_ESTIMATORS:
-      - bin_sld_lr
-      - mul_sld_lr
-      - m3w_sld_lr
-      - bin_sld_lr_c
-      - mul_sld_lr_c
-      - m3w_sld_lr_c
-      - bin_sld_lr_mc
-      - mul_sld_lr_mc
-      - m3w_sld_lr_mc
-      - bin_sld_lr_ne
-      - mul_sld_lr_ne
-      - m3w_sld_lr_ne
-      - bin_sld_lr_is
-      - mul_sld_lr_is
-      - m3w_sld_lr_is
-      - bin_sld_lr_a
-      - mul_sld_lr_a
-      - m3w_sld_lr_a
-      - bin_sld_lr_gs
-      - mul_sld_lr_gs
-      - m3w_sld_lr_gs
-      - doc
-      - atc_mc
-
-  confs: *main_confs
-  confs_next:
-    - DATASET_NAME: imdb
-    - DATASET_NAME: twitter_gasp
-    - DATASET_NAME: rcv1
-      DATASET_TARGET: CCAT
-    - DATASET_NAME: rcv1
-      DATASET_TARGET: GCAT
-    - DATASET_NAME: rcv1
-      DATASET_TARGET: MCAT
-    - DATASET_NAME: cifar10
-      DATASET_TARGET: dog
-
-d_sld_lr_conf: &d_sld_lr_conf
-
-  global:
-    METRICS: 
-      - acc
-      - f1
-    OUT_DIR_NAME: output/d_sld_lr
-    DATASET_N_PREVS: 9
-    N_JOBS: -2
-    COMP_ESTIMATORS:
-      - d_bin_sld_lr
-      - d_mul_sld_lr
-      - d_m3w_sld_lr
-      - d_bin_sld_lr_c
-      - d_mul_sld_lr_c
-      - d_m3w_sld_lr_c
-      - d_bin_sld_lr_mc
-      - d_mul_sld_lr_mc
-      - d_m3w_sld_lr_mc
-      - d_bin_sld_lr_ne
-      - d_mul_sld_lr_ne
-      - d_m3w_sld_lr_ne
-      - d_bin_sld_lr_is
-      - d_mul_sld_lr_is
-      - d_m3w_sld_lr_is
-      - d_bin_sld_lr_a
-      - d_mul_sld_lr_a
-      - d_m3w_sld_lr_a
-      - d_bin_sld_lr_gs
-      - d_mul_sld_lr_gs
-      - d_m3w_sld_lr_gs
-      - doc
-      - atc_mc
-
-  confs: *main_confs
-  confs_next:
-    - DATASET_NAME: rcv1
-      DATASET_TARGET: CCAT
-    - DATASET_NAME: imdb
-    - DATASET_NAME: twitter_gasp
-    - DATASET_NAME: rcv1
-      DATASET_TARGET: GCAT
-    - DATASET_NAME: rcv1
-      DATASET_TARGET: MCAT
-    - DATASET_NAME: cifar10
-      DATASET_TARGET: dog
-
-d_sld_rbf_conf: &d_sld_rbf_conf
-
-  global:
-    METRICS: 
-      - acc
-      - f1
-    OUT_DIR_NAME: output/d_sld_rbf
-    DATASET_N_PREVS: 9
-    N_JOBS: -2
-    COMP_ESTIMATORS:
-      - d_bin_sld_rbf
-      - d_mul_sld_rbf
-      - d_m3w_sld_rbf
-      - d_bin_sld_rbf_c
-      - d_mul_sld_rbf_c
-      - d_m3w_sld_rbf_c
-      - d_bin_sld_rbf_mc
-      - d_mul_sld_rbf_mc
-      - d_m3w_sld_rbf_mc
-      - d_bin_sld_rbf_ne
-      - d_mul_sld_rbf_ne
-      - d_m3w_sld_rbf_ne
-      - d_bin_sld_rbf_is
-      - d_mul_sld_rbf_is
-      - d_m3w_sld_rbf_is
-      - d_bin_sld_rbf_a
-      - d_mul_sld_rbf_a
-      - d_m3w_sld_rbf_a
-      - d_bin_sld_rbf_gs
-      - d_mul_sld_rbf_gs
-      - d_m3w_sld_rbf_gs
-      - doc
-      - atc_mc
-
-  confs: *main_confs
-  confs_next:
-    - DATASET_NAME: imdb
-    - DATASET_NAME: twitter_gasp
-    - DATASET_NAME: rcv1
-      DATASET_TARGET: CCAT
-    - DATASET_NAME: rcv1
-      DATASET_TARGET: GCAT
-    - DATASET_NAME: rcv1
-      DATASET_TARGET: MCAT
-    - DATASET_NAME: cifar10
-      DATASET_TARGET: dog
-
-kde_lr_conf: &kde_lr_conf
-  global:
-    METRICS: 
-      - acc
-      - f1
-    OUT_DIR_NAME: output/kde_lr
-    DATASET_N_PREVS: 9
-    COMP_ESTIMATORS:
-      - bin_kde_lr
-      - mul_kde_lr
-      - m3w_kde_lr
-      - bin_kde_lr_c
-      - mul_kde_lr_c
-      - m3w_kde_lr_c
-      - bin_kde_lr_mc
-      - mul_kde_lr_mc
-      - m3w_kde_lr_mc
-      - bin_kde_lr_ne
-      - mul_kde_lr_ne
-      - m3w_kde_lr_ne
-      - bin_kde_lr_is
-      - mul_kde_lr_is
-      - m3w_kde_lr_is
-      - bin_kde_lr_a
-      - mul_kde_lr_a
-      - m3w_kde_lr_a
-      - bin_kde_lr_gs
-      - mul_kde_lr_gs
-      - m3w_kde_lr_gs
-      - doc
-      - atc_mc
-    N_JOBS: -2
-
-  confs: *main_confs
-  other_confs:
-    - DATASET_NAME: imdb
-    - DATASET_NAME: rcv1
-      DATASET_TARGET: CCAT
-
-d_kde_lr_conf: &d_kde_lr_conf
-  global:
-    METRICS: 
-      - acc
-      - f1
-    OUT_DIR_NAME: output/d_kde_lr
-    DATASET_N_PREVS: 9
-    COMP_ESTIMATORS:
-      - d_bin_kde_lr
-      - d_mul_kde_lr
-      - d_m3w_kde_lr
-      - d_bin_kde_lr_c
-      - d_mul_kde_lr_c
-      - d_m3w_kde_lr_c
-      - d_bin_kde_lr_mc
-      - d_mul_kde_lr_mc
-      - d_m3w_kde_lr_mc
-      - d_bin_kde_lr_ne
-      - d_mul_kde_lr_ne
-      - d_m3w_kde_lr_ne
-      - d_bin_kde_lr_is
-      - d_mul_kde_lr_is
-      - d_m3w_kde_lr_is
-      - d_bin_kde_lr_a
-      - d_mul_kde_lr_a
-      - d_m3w_kde_lr_a
-      - d_bin_kde_lr_gs
-      - d_mul_kde_lr_gs
-      - d_m3w_kde_lr_gs
-      - doc
-      - atc_mc
-    N_JOBS: -2
-
-  confs: *main_confs
-  other_confs:
-    - DATASET_NAME: imdb
-    - DATASET_NAME: rcv1
-      DATASET_TARGET: CCAT
-
-d_kde_rbf_conf: &d_kde_rbf_conf
-  global:
-    METRICS: 
-      - acc
-      - f1
-    OUT_DIR_NAME: output/d_kde_rbf
-    DATASET_N_PREVS: 9
-    COMP_ESTIMATORS:
-      - d_bin_kde_rbf
-      - d_mul_kde_rbf
-      - d_m3w_kde_rbf
-      - d_bin_kde_rbf_c
-      - d_mul_kde_rbf_c
-      - d_m3w_kde_rbf_c
-      - d_bin_kde_rbf_mc
-      - d_mul_kde_rbf_mc
-      - d_m3w_kde_rbf_mc
-      - d_bin_kde_rbf_ne
-      - d_mul_kde_rbf_ne
-      - d_m3w_kde_rbf_ne
-      - d_bin_kde_rbf_is
-      - d_mul_kde_rbf_is
-      - d_m3w_kde_rbf_is
-      - d_bin_kde_rbf_a
-      - d_mul_kde_rbf_a
-      - d_m3w_kde_rbf_a
-      - d_bin_kde_rbf_gs
-      - d_mul_kde_rbf_gs
-      - d_m3w_kde_rbf_gs
-      - doc
-      - atc_mc
-    N_JOBS: -2
-
-  confs: *main_confs
-  other_confs:
-    - DATASET_NAME: imdb
-    - DATASET_NAME: rcv1
-      DATASET_TARGET: CCAT
-
-cc_lr_conf: &cc_lr_conf
-  global:
-    METRICS: 
-      - acc
-      - f1
-    OUT_DIR_NAME: output/cc_lr
-    DATASET_N_PREVS: 9
-    COMP_ESTIMATORS:
-      # - bin_cc_lr
-      # - mul_cc_lr
-      # - m3w_cc_lr
-      # - bin_cc_lr_c
-      # - mul_cc_lr_c
-      # - m3w_cc_lr_c
-      # - bin_cc_lr_mc
-      # - mul_cc_lr_mc
-      # - m3w_cc_lr_mc
-      # - bin_cc_lr_ne
-      # - mul_cc_lr_ne
-      # - m3w_cc_lr_ne
-      # - bin_cc_lr_is
-      # - mul_cc_lr_is
-      # - m3w_cc_lr_is
-      # - bin_cc_lr_a
-      # - mul_cc_lr_a
-      # - m3w_cc_lr_a
-      - bin_cc_lr_gs
-      - mul_cc_lr_gs
-      - m3w_cc_lr_gs
-    N_JOBS: -2
-
-  confs: *main_confs
-  other_confs:
-    - DATASET_NAME: imdb
-    - DATASET_NAME: rcv1
-      DATASET_TARGET: CCAT
-
-baselines_conf: &baselines_conf
-  global:
-    METRICS: 
-      - acc
-      - f1
-    OUT_DIR_NAME: output/baselines
-    DATASET_N_PREVS: 9
-    COMP_ESTIMATORS:
-      - doc
-      - atc_mc
-      - naive
-      # - mandoline
-      # - rca
-      # - rca_star
-    N_JOBS: -2
-
-  confs: *main_confs
-  other_confs:
-    - DATASET_NAME: imdb
-    - DATASET_NAME: rcv1
-      DATASET_TARGET: CCAT
-
-kde_lr_gs_conf: &kde_lr_gs_conf
-  global:
-    METRICS: 
-      - acc
-      - f1
-    OUT_DIR_NAME: output/kde_lr_gs
-    DATASET_N_PREVS: 9
-    COMP_ESTIMATORS:
-      - bin_kde_lr_gs
-      - mul_kde_lr_gs
-      - m3w_kde_lr_gs
-    N_JOBS: -2
-
-  confs: *main_confs
-
-timing_conf: &timing_conf
-  global:
-    METRICS:
-      - acc
-      - f1
-    OUT_DIR_NAME: output/timing
-    DATASET_N_PREVS: 1
-    COMP_ESTIMATORS:
-      - bin_sld_lr_a
-      - mul_sld_lr_a
-      - m3w_sld_lr_a
-      - bin_kde_lr_a
-      - mul_kde_lr_a
-      - m3w_kde_lr_a
-      - doc 
-      - atc_mc
-      - rca
-      - rca_star
-      - mandoline
-      - naive
-    N_JOBS: 1
-    PROTOCOL_REPEATS: 1
-
-  confs: *main_confs
-
-timing_gs_conf: &timing_gs_conf
-  global:
-    METRICS:
-      - acc
-      - f1
-    OUT_DIR_NAME: output/timing_gs
-    DATASET_N_PREVS: 1
-    COMP_ESTIMATORS:
-      - bin_sld_lr_gs
-      - mul_sld_lr_gs
-      - m3w_sld_lr_gs
-      - bin_kde_lr_gs
-      - mul_kde_lr_gs
-      - m3w_kde_lr_gs
-    N_JOBS: -1
-    PROTOCOL_REPEATS: 1
-
-  confs: *main_confs
-
-<<<<<<< HEAD
-exec: *d_sld_rbf_conf
-
-=======
-exec: *d_kde_lr_conf
-
->>>>>>> 4c6a0342
+debug_conf: &debug_conf
+  global:
+    METRICS: 
+      - acc
+    OUT_DIR_NAME: output/debug
+    DATASET_N_PREVS: 9
+    COMP_ESTIMATORS:
+      # - bin_sld_lr
+      # - mul_sld_lr
+      # - m3w_sld_lr
+      # - d_bin_sld_lr
+      # - d_mul_sld_lr
+      # - d_m3w_sld_lr
+      # - d_bin_sld_rbf
+      # - d_mul_sld_rbf
+      # - d_m3w_sld_rbf
+      # - bin_kde_lr
+      # - mul_kde_lr
+      # - m3w_kde_lr
+      # - d_bin_kde_lr
+      # - d_mul_kde_lr
+      # - d_m3w_kde_lr
+      # - d_bin_kde_rbf
+      # - d_mul_kde_rbf
+      # - d_m3w_kde_rbf
+      # - mandoline
+      - bin_sld_lr_is
+      - mul_sld_lr_is
+      - m3w_sld_lr_is
+      - rca
+      - rca_star
+      - doc
+      - atc_mc
+    N_JOBS: -2
+
+  confs:
+    - DATASET_NAME: imdb
+    - DATASET_NAME: rcv1
+      DATASET_TARGET: CCAT
+  other_confs:
+    - DATASET_NAME: twitter_gasp
+    - DATASET_NAME: rcv1
+      DATASET_TARGET: CCAT
+
+test_conf: &test_conf
+  global:
+    METRICS: 
+      - acc
+      - f1
+    OUT_DIR_NAME: output/test
+    DATASET_N_PREVS: 9
+    COMP_ESTIMATORS:
+      - cross
+      - cross2
+      - bin_sld_lr
+      - mul_sld_lr
+      - m3w_sld_lr
+      - bin_sld_lr_is
+      - mul_sld_lr_is
+      - m3w_sld_lr_is
+      - doc 
+      - atc_mc
+    N_JOBS: -2
+
+  confs:
+    - DATASET_NAME: imdb
+    - DATASET_NAME: rcv1
+      DATASET_TARGET: CCAT
+  other_confs:
+    - DATASET_NAME: twitter_gasp
+      
+main:
+  confs: &main_confs
+    - DATASET_NAME: rcv1
+      DATASET_TARGET: GCAT
+    - DATASET_NAME: rcv1
+      DATASET_TARGET: MCAT
+  other_confs:
+    - DATASET_NAME: imdb
+    - DATASET_NAME: rcv1
+      DATASET_TARGET: CCAT
+
+sld_lr_conf: &sld_lr_conf
+
+  global:
+    METRICS: 
+      - acc
+      - f1
+    OUT_DIR_NAME: output/sld_lr
+    DATASET_N_PREVS: 9
+    N_JOBS: -2
+    COMP_ESTIMATORS:
+      - bin_sld_lr
+      - mul_sld_lr
+      - m3w_sld_lr
+      - bin_sld_lr_c
+      - mul_sld_lr_c
+      - m3w_sld_lr_c
+      - bin_sld_lr_mc
+      - mul_sld_lr_mc
+      - m3w_sld_lr_mc
+      - bin_sld_lr_ne
+      - mul_sld_lr_ne
+      - m3w_sld_lr_ne
+      - bin_sld_lr_is
+      - mul_sld_lr_is
+      - m3w_sld_lr_is
+      - bin_sld_lr_a
+      - mul_sld_lr_a
+      - m3w_sld_lr_a
+      - bin_sld_lr_gs
+      - mul_sld_lr_gs
+      - m3w_sld_lr_gs
+      - doc
+      - atc_mc
+
+  confs: *main_confs
+  confs_next:
+    - DATASET_NAME: imdb
+    - DATASET_NAME: twitter_gasp
+    - DATASET_NAME: rcv1
+      DATASET_TARGET: CCAT
+    - DATASET_NAME: rcv1
+      DATASET_TARGET: GCAT
+    - DATASET_NAME: rcv1
+      DATASET_TARGET: MCAT
+    - DATASET_NAME: cifar10
+      DATASET_TARGET: dog
+
+d_sld_lr_conf: &d_sld_lr_conf
+
+  global:
+    METRICS: 
+      - acc
+      - f1
+    OUT_DIR_NAME: output/d_sld_lr
+    DATASET_N_PREVS: 9
+    N_JOBS: -2
+    COMP_ESTIMATORS:
+      - d_bin_sld_lr
+      - d_mul_sld_lr
+      - d_m3w_sld_lr
+      - d_bin_sld_lr_c
+      - d_mul_sld_lr_c
+      - d_m3w_sld_lr_c
+      - d_bin_sld_lr_mc
+      - d_mul_sld_lr_mc
+      - d_m3w_sld_lr_mc
+      - d_bin_sld_lr_ne
+      - d_mul_sld_lr_ne
+      - d_m3w_sld_lr_ne
+      - d_bin_sld_lr_is
+      - d_mul_sld_lr_is
+      - d_m3w_sld_lr_is
+      - d_bin_sld_lr_a
+      - d_mul_sld_lr_a
+      - d_m3w_sld_lr_a
+      - d_bin_sld_lr_gs
+      - d_mul_sld_lr_gs
+      - d_m3w_sld_lr_gs
+      - doc
+      - atc_mc
+
+  confs: *main_confs
+  confs_next:
+    - DATASET_NAME: rcv1
+      DATASET_TARGET: CCAT
+    - DATASET_NAME: imdb
+    - DATASET_NAME: twitter_gasp
+    - DATASET_NAME: rcv1
+      DATASET_TARGET: GCAT
+    - DATASET_NAME: rcv1
+      DATASET_TARGET: MCAT
+    - DATASET_NAME: cifar10
+      DATASET_TARGET: dog
+
+d_sld_rbf_conf: &d_sld_rbf_conf
+
+  global:
+    METRICS: 
+      - acc
+      - f1
+    OUT_DIR_NAME: output/d_sld_rbf
+    DATASET_N_PREVS: 9
+    N_JOBS: -2
+    COMP_ESTIMATORS:
+      - d_bin_sld_rbf
+      - d_mul_sld_rbf
+      - d_m3w_sld_rbf
+      - d_bin_sld_rbf_c
+      - d_mul_sld_rbf_c
+      - d_m3w_sld_rbf_c
+      - d_bin_sld_rbf_mc
+      - d_mul_sld_rbf_mc
+      - d_m3w_sld_rbf_mc
+      - d_bin_sld_rbf_ne
+      - d_mul_sld_rbf_ne
+      - d_m3w_sld_rbf_ne
+      - d_bin_sld_rbf_is
+      - d_mul_sld_rbf_is
+      - d_m3w_sld_rbf_is
+      - d_bin_sld_rbf_a
+      - d_mul_sld_rbf_a
+      - d_m3w_sld_rbf_a
+      - d_bin_sld_rbf_gs
+      - d_mul_sld_rbf_gs
+      - d_m3w_sld_rbf_gs
+      - doc
+      - atc_mc
+
+  confs: *main_confs
+  confs_next:
+    - DATASET_NAME: imdb
+    - DATASET_NAME: twitter_gasp
+    - DATASET_NAME: rcv1
+      DATASET_TARGET: CCAT
+    - DATASET_NAME: rcv1
+      DATASET_TARGET: GCAT
+    - DATASET_NAME: rcv1
+      DATASET_TARGET: MCAT
+    - DATASET_NAME: cifar10
+      DATASET_TARGET: dog
+
+kde_lr_conf: &kde_lr_conf
+  global:
+    METRICS: 
+      - acc
+      - f1
+    OUT_DIR_NAME: output/kde_lr
+    DATASET_N_PREVS: 9
+    COMP_ESTIMATORS:
+      - bin_kde_lr
+      - mul_kde_lr
+      - m3w_kde_lr
+      - bin_kde_lr_c
+      - mul_kde_lr_c
+      - m3w_kde_lr_c
+      - bin_kde_lr_mc
+      - mul_kde_lr_mc
+      - m3w_kde_lr_mc
+      - bin_kde_lr_ne
+      - mul_kde_lr_ne
+      - m3w_kde_lr_ne
+      - bin_kde_lr_is
+      - mul_kde_lr_is
+      - m3w_kde_lr_is
+      - bin_kde_lr_a
+      - mul_kde_lr_a
+      - m3w_kde_lr_a
+      - bin_kde_lr_gs
+      - mul_kde_lr_gs
+      - m3w_kde_lr_gs
+      - doc
+      - atc_mc
+    N_JOBS: -2
+
+  confs: *main_confs
+  other_confs:
+    - DATASET_NAME: imdb
+    - DATASET_NAME: rcv1
+      DATASET_TARGET: CCAT
+
+d_kde_lr_conf: &d_kde_lr_conf
+  global:
+    METRICS: 
+      - acc
+      - f1
+    OUT_DIR_NAME: output/d_kde_lr
+    DATASET_N_PREVS: 9
+    COMP_ESTIMATORS:
+      - d_bin_kde_lr
+      - d_mul_kde_lr
+      - d_m3w_kde_lr
+      - d_bin_kde_lr_c
+      - d_mul_kde_lr_c
+      - d_m3w_kde_lr_c
+      - d_bin_kde_lr_mc
+      - d_mul_kde_lr_mc
+      - d_m3w_kde_lr_mc
+      - d_bin_kde_lr_ne
+      - d_mul_kde_lr_ne
+      - d_m3w_kde_lr_ne
+      - d_bin_kde_lr_is
+      - d_mul_kde_lr_is
+      - d_m3w_kde_lr_is
+      - d_bin_kde_lr_a
+      - d_mul_kde_lr_a
+      - d_m3w_kde_lr_a
+      - d_bin_kde_lr_gs
+      - d_mul_kde_lr_gs
+      - d_m3w_kde_lr_gs
+      - doc
+      - atc_mc
+    N_JOBS: -2
+
+  confs: *main_confs
+  other_confs:
+    - DATASET_NAME: imdb
+    - DATASET_NAME: rcv1
+      DATASET_TARGET: CCAT
+
+d_kde_rbf_conf: &d_kde_rbf_conf
+  global:
+    METRICS: 
+      - acc
+      - f1
+    OUT_DIR_NAME: output/d_kde_rbf
+    DATASET_N_PREVS: 9
+    COMP_ESTIMATORS:
+      - d_bin_kde_rbf
+      - d_mul_kde_rbf
+      - d_m3w_kde_rbf
+      - d_bin_kde_rbf_c
+      - d_mul_kde_rbf_c
+      - d_m3w_kde_rbf_c
+      - d_bin_kde_rbf_mc
+      - d_mul_kde_rbf_mc
+      - d_m3w_kde_rbf_mc
+      - d_bin_kde_rbf_ne
+      - d_mul_kde_rbf_ne
+      - d_m3w_kde_rbf_ne
+      - d_bin_kde_rbf_is
+      - d_mul_kde_rbf_is
+      - d_m3w_kde_rbf_is
+      - d_bin_kde_rbf_a
+      - d_mul_kde_rbf_a
+      - d_m3w_kde_rbf_a
+      - d_bin_kde_rbf_gs
+      - d_mul_kde_rbf_gs
+      - d_m3w_kde_rbf_gs
+      - doc
+      - atc_mc
+    N_JOBS: -2
+
+  confs: *main_confs
+  other_confs:
+    - DATASET_NAME: imdb
+    - DATASET_NAME: rcv1
+      DATASET_TARGET: CCAT
+
+cc_lr_conf: &cc_lr_conf
+  global:
+    METRICS: 
+      - acc
+      - f1
+    OUT_DIR_NAME: output/cc_lr
+    DATASET_N_PREVS: 9
+    COMP_ESTIMATORS:
+      # - bin_cc_lr
+      # - mul_cc_lr
+      # - m3w_cc_lr
+      # - bin_cc_lr_c
+      # - mul_cc_lr_c
+      # - m3w_cc_lr_c
+      # - bin_cc_lr_mc
+      # - mul_cc_lr_mc
+      # - m3w_cc_lr_mc
+      # - bin_cc_lr_ne
+      # - mul_cc_lr_ne
+      # - m3w_cc_lr_ne
+      # - bin_cc_lr_is
+      # - mul_cc_lr_is
+      # - m3w_cc_lr_is
+      # - bin_cc_lr_a
+      # - mul_cc_lr_a
+      # - m3w_cc_lr_a
+      - bin_cc_lr_gs
+      - mul_cc_lr_gs
+      - m3w_cc_lr_gs
+    N_JOBS: -2
+
+  confs: *main_confs
+  other_confs:
+    - DATASET_NAME: imdb
+    - DATASET_NAME: rcv1
+      DATASET_TARGET: CCAT
+
+baselines_conf: &baselines_conf
+  global:
+    METRICS: 
+      - acc
+      - f1
+    OUT_DIR_NAME: output/baselines
+    DATASET_N_PREVS: 9
+    COMP_ESTIMATORS:
+      - doc
+      - atc_mc
+      - naive
+      # - mandoline
+      # - rca
+      # - rca_star
+    N_JOBS: -2
+
+  confs: *main_confs
+  other_confs:
+    - DATASET_NAME: imdb
+    - DATASET_NAME: rcv1
+      DATASET_TARGET: CCAT
+
+kde_lr_gs_conf: &kde_lr_gs_conf
+  global:
+    METRICS: 
+      - acc
+      - f1
+    OUT_DIR_NAME: output/kde_lr_gs
+    DATASET_N_PREVS: 9
+    COMP_ESTIMATORS:
+      - bin_kde_lr_gs
+      - mul_kde_lr_gs
+      - m3w_kde_lr_gs
+    N_JOBS: -2
+
+  confs: *main_confs
+
+timing_conf: &timing_conf
+  global:
+    METRICS:
+      - acc
+      - f1
+    OUT_DIR_NAME: output/timing
+    DATASET_N_PREVS: 1
+    COMP_ESTIMATORS:
+      - bin_sld_lr_a
+      - mul_sld_lr_a
+      - m3w_sld_lr_a
+      - bin_kde_lr_a
+      - mul_kde_lr_a
+      - m3w_kde_lr_a
+      - doc 
+      - atc_mc
+      - rca
+      - rca_star
+      - mandoline
+      - naive
+    N_JOBS: 1
+    PROTOCOL_REPEATS: 1
+
+  confs: *main_confs
+
+timing_gs_conf: &timing_gs_conf
+  global:
+    METRICS:
+      - acc
+      - f1
+    OUT_DIR_NAME: output/timing_gs
+    DATASET_N_PREVS: 1
+    COMP_ESTIMATORS:
+      - bin_sld_lr_gs
+      - mul_sld_lr_gs
+      - m3w_sld_lr_gs
+      - bin_kde_lr_gs
+      - mul_kde_lr_gs
+      - m3w_kde_lr_gs
+    N_JOBS: -1
+    PROTOCOL_REPEATS: 1
+
+  confs: *main_confs
+
+exec: *d_sld_rbf_conf